--- conflicted
+++ resolved
@@ -1,144 +1,131 @@
-use axum::{
-    http::StatusCode,
-    response::{IntoResponse, Response},
-    Json,
-};
-use serde_json::json;
-use validator::ValidationErrors;
-
-#[derive(Debug)] // Allow printing the error during development
-pub enum AppError {
-    DatabaseConnectionError(sqlx::Error),
-    DatabaseError(sqlx::Error),
-    ValidationFailed(ValidationErrors),
-    HashingError(bcrypt::BcryptError),
-    JwtError(jsonwebtoken::errors::Error),
-    InvalidCredentials,
-    EmailInUse,
-    UserNotFound, // More specific than InvalidCredentials sometimes
-    ConfigurationError(String), // For config loading errors
-    InternalServerError(String), // Catch-all for unexpected errors
-    // Add other specific errors as needed
-    DeadlineNotFound,
-    EventNotFound,
-    CategoryNotFound,
-    CategoryNameAlreadyExists, // For unique constraint violation
-<<<<<<< HEAD
-    ShareNotFound,         // For calendar_shares
-    InvitationNotFound,    // For event_invitations
-    CannotModifySharedItem, // Trying to edit/delete an item you don't own via a share
-    CannotInviteToNonOwnedEvent, // Trying to invite to an event you don't own
-    CannotRespondToNonInvitedEvent, // Trying to respond to an invitation you didn't receive
-    // ... Add more as needed later
-=======
-    // Add more specific errors as needed for other entities
-    DeadlineNotFound,
-    // ItemNotFound, // More generic error for event/deadline/etc. if preferred
->>>>>>> 091aca07
-}
-
-// How AppError should be converted into an HTTP response
-impl IntoResponse for AppError {
-    fn into_response(self) -> Response {
-        let (status, error_message) = match self {
-            AppError::DatabaseConnectionError(e) => {
-                tracing::error!("Database connection error: {:?}", e);
-                (StatusCode::INTERNAL_SERVER_ERROR, "Database connection failed".to_string())
-            }
-            AppError::DatabaseError(e) => {
-                tracing::error!("Database query error: {:?}", e);
-                (StatusCode::INTERNAL_SERVER_ERROR, "An internal database error occurred".to_string())
-            }
-            AppError::ValidationFailed(e) => {
-                let errors = e.field_errors().into_iter()
-                    .map(|(field, errors)| {
-                        let messages = errors.iter().map(|e| e.message.as_ref().map(|s| s.to_string()).unwrap_or_else(|| "Invalid input".to_string())).collect::<Vec<_>>().join(", ");
-                        format!("{}: {}", field, messages)
-                    })
-                    .collect::<Vec<_>>()
-                    .join("; ");
-                tracing::warn!("Validation failed: {}", errors);
-                (StatusCode::BAD_REQUEST, format!("Validation failed: {}", errors))
-            }
-            AppError::HashingError(e) => {
-                tracing::error!("Password hashing error: {:?}", e);
-                (StatusCode::INTERNAL_SERVER_ERROR, "Could not process password".to_string())
-            }
-             AppError::JwtError(e) => {
-                tracing::error!("JWT error: {:?}", e);
-                // Don't expose internal JWT details
-                (StatusCode::UNAUTHORIZED, "Invalid or expired token".to_string())
-            }
-            AppError::InvalidCredentials => (StatusCode::UNAUTHORIZED, "Invalid email or password".to_string()),
-            AppError::EmailInUse => (StatusCode::CONFLICT, "Email address is already in use".to_string()),
-            AppError::UserNotFound => (StatusCode::NOT_FOUND, "User not found".to_string()), // Or Unauthorized for login
-            AppError::ConfigurationError(msg) => {
-                tracing::error!("Configuration Error: {}", msg);
-                // This error usually happens at startup before serving requests,
-                // but if it were to occur later, 500 is appropriate.
-                (StatusCode::INTERNAL_SERVER_ERROR, format!("Server configuration error: {}", msg))
-            },
-            AppError::InternalServerError(msg) => {
-                tracing::error!("Internal Server Error: {}", msg);
-                (StatusCode::INTERNAL_SERVER_ERROR, "An unexpected error occurred".to_string())
-            },
-            AppError::DeadlineNotFound => (StatusCode::NOT_FOUND, "Deadline not found".to_string()),
-            AppError::EventNotFound => (StatusCode::NOT_FOUND, "Event not found".to_string()),
-            AppError::CategoryNotFound => (StatusCode::NOT_FOUND, "Category not found".to_string()),
-            AppError::ShareNotFound => (StatusCode::NOT_FOUND, "Share not found".to_string()),
-            AppError::InvitationNotFound => (StatusCode::NOT_FOUND, "Invitation not found".to_string()),
-            AppError::CategoryNameAlreadyExists => (StatusCode::CONFLICT, "A category with this name already exists".to_string()),
-<<<<<<< HEAD
-            AppError::CannotModifySharedItem => (StatusCode::FORBIDDEN, "Cannot modify item shared with you".to_string()),
-            AppError::CannotInviteToNonOwnedEvent => (StatusCode::FORBIDDEN, "Cannot invite to an event you do not own".to_string()),
-            AppError::CannotRespondToNonInvitedEvent => (StatusCode::FORBIDDEN, "Cannot respond to an invitation you did not receive".to_string()),
-=======
-            // // Add a generic ItemNotFound if you added that
-            // AppError::ItemNotFound => (StatusCode::NOT_FOUND, "Requested item not found".to_string()),
-            AppError::DeadlineNotFound => (StatusCode::NOT_FOUND, "Deadline not found or not accessible".to_string()),
->>>>>>> 091aca07
-        };
-
-        let body = Json(json!({ "error": error_message }));
-        (status, body).into_response()
-    }
-}
-
-// Convenience conversions using `?` operator
-impl From<sqlx::Error> for AppError {
-    fn from(e: sqlx::Error) -> Self {
-        // Check if it's a unique constraint violation for categories
-        if let sqlx::Error::Database(db_error) = &e {
-            // PostgreSQL unique violation error code is often "23505"
-            // Check your database driver docs for exact code if needed
-            if let Some(code) = db_error.code() {
-                if code.as_ref() == "23505" {
-                    // You might need more specific checks if other unique constraints exist
-                    // For now, assume 23505 on category INSERT implies name conflict
-                     tracing::warn!("Database Unique Constraint Error: {:?}", e);
-                    return AppError::CategoryNameAlreadyExists;
-                }
-            }
-        }
-        tracing::error!("Unmapped Database Error: {:?}", e);
-        AppError::DatabaseError(e) // Fallback to generic DB error
-    }
-}
-
-impl From<ValidationErrors> for AppError {
-    fn from(e: ValidationErrors) -> Self {
-        AppError::ValidationFailed(e)
-    }
-}
-
-impl From<bcrypt::BcryptError> for AppError {
-    fn from(e: bcrypt::BcryptError) -> Self {
-        AppError::HashingError(e)
-    }
-}
-
-impl From<jsonwebtoken::errors::Error> for AppError {
-    fn from(e: jsonwebtoken::errors::Error) -> Self {
-        AppError::JwtError(e)
-    }
+use axum::{
+    http::StatusCode,
+    response::{IntoResponse, Response},
+    Json,
+};
+use serde_json::json;
+use validator::ValidationErrors;
+
+#[derive(Debug)] // Allow printing the error during development
+pub enum AppError {
+    DatabaseConnectionError(sqlx::Error),
+    DatabaseError(sqlx::Error),
+    ValidationFailed(ValidationErrors),
+    HashingError(bcrypt::BcryptError),
+    JwtError(jsonwebtoken::errors::Error),
+    InvalidCredentials,
+    EmailInUse,
+    UserNotFound, // More specific than InvalidCredentials sometimes
+    ConfigurationError(String), // For config loading errors
+    InternalServerError(String), // Catch-all for unexpected errors
+    // Add other specific errors as needed
+    DeadlineNotFound,
+    EventNotFound,
+    CategoryNotFound,
+    CategoryNameAlreadyExists, // For unique constraint violation
+    ShareNotFound,         // For calendar_shares
+    InvitationNotFound,    // For event_invitations
+    CannotModifySharedItem, // Trying to edit/delete an item you don't own via a share
+    CannotInviteToNonOwnedEvent, // Trying to invite to an event you don't own
+    CannotRespondToNonInvitedEvent, // Trying to respond to an invitation you didn't receive
+}
+
+// How AppError should be converted into an HTTP response
+impl IntoResponse for AppError {
+    fn into_response(self) -> Response {
+        let (status, error_message) = match self {
+            AppError::DatabaseConnectionError(e) => {
+                tracing::error!("Database connection error: {:?}", e);
+                (StatusCode::INTERNAL_SERVER_ERROR, "Database connection failed".to_string())
+            }
+            AppError::DatabaseError(e) => {
+                tracing::error!("Database query error: {:?}", e);
+                (StatusCode::INTERNAL_SERVER_ERROR, "An internal database error occurred".to_string())
+            }
+            AppError::ValidationFailed(e) => {
+                let errors = e.field_errors().into_iter()
+                    .map(|(field, errors)| {
+                        let messages = errors.iter().map(|e| e.message.as_ref().map(|s| s.to_string()).unwrap_or_else(|| "Invalid input".to_string())).collect::<Vec<_>>().join(", ");
+                        format!("{}: {}", field, messages)
+                    })
+                    .collect::<Vec<_>>()
+                    .join("; ");
+                tracing::warn!("Validation failed: {}", errors);
+                (StatusCode::BAD_REQUEST, format!("Validation failed: {}", errors))
+            }
+            AppError::HashingError(e) => {
+                tracing::error!("Password hashing error: {:?}", e);
+                (StatusCode::INTERNAL_SERVER_ERROR, "Could not process password".to_string())
+            }
+             AppError::JwtError(e) => {
+                tracing::error!("JWT error: {:?}", e);
+                // Don't expose internal JWT details
+                (StatusCode::UNAUTHORIZED, "Invalid or expired token".to_string())
+            }
+            AppError::InvalidCredentials => (StatusCode::UNAUTHORIZED, "Invalid email or password".to_string()),
+            AppError::EmailInUse => (StatusCode::CONFLICT, "Email address is already in use".to_string()),
+            AppError::UserNotFound => (StatusCode::NOT_FOUND, "User not found".to_string()), // Or Unauthorized for login
+            AppError::ConfigurationError(msg) => {
+                tracing::error!("Configuration Error: {}", msg);
+                // This error usually happens at startup before serving requests,
+                // but if it were to occur later, 500 is appropriate.
+                (StatusCode::INTERNAL_SERVER_ERROR, format!("Server configuration error: {}", msg))
+            },
+            AppError::InternalServerError(msg) => {
+                tracing::error!("Internal Server Error: {}", msg);
+                (StatusCode::INTERNAL_SERVER_ERROR, "An unexpected error occurred".to_string())
+            },
+            AppError::DeadlineNotFound => (StatusCode::NOT_FOUND, "Deadline not found".to_string()),
+            AppError::EventNotFound => (StatusCode::NOT_FOUND, "Event not found".to_string()),
+            AppError::CategoryNotFound => (StatusCode::NOT_FOUND, "Category not found".to_string()),
+            AppError::ShareNotFound => (StatusCode::NOT_FOUND, "Share not found".to_string()),
+            AppError::InvitationNotFound => (StatusCode::NOT_FOUND, "Invitation not found".to_string()),
+            AppError::CategoryNameAlreadyExists => (StatusCode::CONFLICT, "A category with this name already exists".to_string()),
+            AppError::CannotModifySharedItem => (StatusCode::FORBIDDEN, "Cannot modify item shared with you".to_string()),
+            AppError::CannotInviteToNonOwnedEvent => (StatusCode::FORBIDDEN, "Cannot invite to an event you do not own".to_string()),
+            AppError::CannotRespondToNonInvitedEvent => (StatusCode::FORBIDDEN, "Cannot respond to an invitation you did not receive".to_string()),
+        };
+
+        let body = Json(json!({ "error": error_message }));
+        (status, body).into_response()
+    }
+}
+
+// Convenience conversions using `?` operator
+impl From<sqlx::Error> for AppError {
+    fn from(e: sqlx::Error) -> Self {
+        // Check if it's a unique constraint violation for categories
+        if let sqlx::Error::Database(db_error) = &e {
+            // PostgreSQL unique violation error code is often "23505"
+            // Check your database driver docs for exact code if needed
+            if let Some(code) = db_error.code() {
+                if code.as_ref() == "23505" {
+                    // You might need more specific checks if other unique constraints exist
+                    // For now, assume 23505 on category INSERT implies name conflict
+                     tracing::warn!("Database Unique Constraint Error: {:?}", e);
+                    return AppError::CategoryNameAlreadyExists;
+                }
+            }
+        }
+        tracing::error!("Unmapped Database Error: {:?}", e);
+        AppError::DatabaseError(e) // Fallback to generic DB error
+    }
+}
+
+impl From<ValidationErrors> for AppError {
+    fn from(e: ValidationErrors) -> Self {
+        AppError::ValidationFailed(e)
+    }
+}
+
+impl From<bcrypt::BcryptError> for AppError {
+    fn from(e: bcrypt::BcryptError) -> Self {
+        AppError::HashingError(e)
+    }
+}
+
+impl From<jsonwebtoken::errors::Error> for AppError {
+    fn from(e: jsonwebtoken::errors::Error) -> Self {
+        AppError::JwtError(e)
+    }
 }